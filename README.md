<<<<<<< HEAD
# Cerebro

Central nervous system specific metagenomic diagnostics workflow for protocols at the Victorian Infectious Diseases Reference Laboratory (VIDRL) and the CNS Meta-GP group (see below) at the Peter Doherty Institute. 

Table of contents

1. [Features](#features)
2. [Basic usage](#basic-usage)
3. [Nextflow pipeline](#cerebro-pipeline)
4. [Cerebro UI and API stack](#cerebro-stack)
5. [Command-line interface](#cerebro-command-line-client)
6. [Dependencies]()

## Features

- `Nextflow` pipeline for meta-metagenomics taxonomic profiling targeting quantitative pathogen detection using Illumina/Nanopore data offering in depth quality control taxonomic classifier options. Includes custom tools for the classification pipeline focusing on human sequence removal (`scrubby`) and viral alignment filters and auto-mated reference selection for coverage remapping subworkflows (`vircov`)

- `Rust` library to run the database and user interace API server including authenticated routes and authorization middleware with `ActixWeb`; providing endpoints for workflow output processing (quality control, classification, workflow and sample configurations) and access to structured storage. Includes command-line client to run supplementary tools in the main pipeline support production execution of the pipeline (create sample sheets, run automated input framework for production, ...)

- `Docker` and `docker-compose` configs templated from the `cerebro` binary for deployment of a `Svelte UI` with `Skeleton UI` component library + `MongoDB` and `Redis` databases to manage, interpret and collaboratively decide on candidate pathogens and generate auditable clinical reports with the `Tectonic` LaTeX to PDF engine and report template.

- Provisioning of traceable and versioned metagenomic reference databases and quality or diagnostic genome feature masks; continuous integration testing of full diagnostic workflow against clinical samples with orthogonal diagnostic data or synthetic simulated datasets (`cipher`)

## Basic usage

Requirements:
- `Linux OS`

`Cerebro` consists of two parts: 

1. `Nextflow` pipeline for sequence data (Illumina PE) ingestion and processing, including integration testing and assay validation workflows.
2. `Rust` and `docker-compose` application stack (`MongoDB` + `Redis` + `Sveltekit` + `Rust` library that implements the `ActixWeb` API and pipeline integration via command-line interface).

The `cerebro` command-line interface is available as cross-compiled binary release (Linux, macOS, Windows not tested). It exposes structured subcommands for interaction with the application stack and pipeline (binary assumed to be on user `$PATH`)

```bash
# get cerebro cli binary to support cerebro workflows
curl https://github.com/esteinig/cerebro/releases/download/latest/cerebro-latest-linux-amd64.tar.xz -o - | tar -xzO > cerebro

# assume cerebro cli on user path
cerebro --help
```

## `Cerebro` pipeline

Requirements for local execution: 

- `Conda` or `Mamba`
- `Nextflow >= v23.10.04`

```bash
# pull latest from github, show help menu, use mamba local env
nextflow run -r latest esteinig/cerebro -profile mamba --help

# provision with latest cipher kmer db build, may take some time
nextflow run -r latest esteinig/cerebro -profile mamba -e cipher \
    --cipher_revision latest \
    --cipher_modules full \
    --outdir cipher_db/

# example 1 full classifier run: standard qc and align, assembly, kmer classifiers
# mamba envs and cipher db build using a large resource profile

# full tax profile on input read dir (pe illumina)
nextflow run -r latest esteinig/cerebro -profile mamba,large \
    --db cipher_db/ \
    --outdir full_test_run/ \
    --fastq "fastq/*_{R1,R2}.fq.gz"

# example 2 k-mer profiling run: standard qc and kmer tax classifiers 
# mamba envs and cipher kmer db build directory using a large resource profile

# kmer tax profile on input read dir (pe illumina)
nextflow run -r latest esteinig/cerebro -profile mamba,large,kmer \
    --db cipher_db/ \
    --outdir kmer_test_run/ \
    --fastq "fastq/*_{R1,R2}.fq.gz"

# example 3 sample sheet production: uses cerebro pipeline client to create input sample sheet
cerebro pipeline sample-sheet 
    --input fastq/ \
    --output sample_sheet.csv \
    --glob "*_{R1,R2}.fq.gz" \
    --run-id prod-test

# tax profile on dample sheet input (pe illumina)
# production enables extra checks for sample and data auditing
nextflow run -r latest esteinig/cerebro -profile mamba,large \
    --db cipher_db/ \
    --outdir prod_test_run/ \
    --sample_sheet sample_sheet.csv \
    --production true 

# with api upload on successful completion 
# see api interaction for login to get api token
nextflow run -r latest esteinig/cerebro -profile mamba,large \
    --db cipher_db/ \
    --outdir prod_test_run/ \
    --sample_sheet sample_sheet.csv \
    --production \
    --cerebro.api.enabled \
    --cerebro.api.url $CEREBRO_API_URL \ 
    --cerebro.api.token $CEREBRO_API_TOKEN \
    --cerebro.api.upload.enabled
```


### Example pipeline configurations

Example commands for executing the `Nextflow` pipeline and processing local output with the `cerebro` command-line interface:

1. Reference data and index provision for pipeline setup ([`Cipher`]())
2. [Kraken pathogen detection]() protocol and post-processing
3. Multi-classifer, multi-database taxonomic classification ([meta-metagenomics protocol v1]())
4. Taxonomic profiling for [central nervous system assay v1]() (META-GP)
5. [Viral genome recovery for panviral enrichment]() from rapid antigen tests (RAT)
6. `Cerebro` [pipeline integration testing]() with `Cipher` reference datasets and actions
7. Testing impact of host read depletion on classification performance with `Cipher` and `Scrubby`

## `Cerebro` stack

The `Cerebro` stack is a `docker-compose` file that runs:

* `Cerebro` API server and the `MongoDB` database holding the user models, stack admin models and team access structured databases and project collections of [workflow output models]()
* `Redis` databases for registration and session authentication of token authentication middleware in the API for access via `Sveltekit` user interface with `Skeleton UI` components and styling
* `Cerebro` command-line client that support data and user management functions, and allows for automation of routine sequencing and workflow runs with auditable diagnostic reporting in clinical production environments (e.g. `Tectonic` rendering engine for `LaTeX` templating of diagnostic reporting templates).

The stack slightly more involved in setting up and there are security caveats that the __administrator__ of the stack should consider when deploying the stack in their specific production environment or context. We have made scenario specific deployment templates available for admin consiguration as discussed in the next few sections

Requirements: 

- `Docker` and `docker-compose`

```bash
# deploy app on local dev machine with local security profile
# docker stack components are prefixed `stack_local`
cerebro stack deploy --config local --docker-prefix stack_local --outdir stack_local --http

# ... on first deployment admin users and passwords need to be setup ...

# reverse proxy network is included in the docker-compose config 
# to allow local http requests on `api.cerebro.localhost` and  
# to access he app on `app.cerebro.localhost` 

# start the stack, suffix with `-d` flag to run detached
cd cerebro_stack_local && docker-compose up

# go to app landing page in browser on http://app.cerebro.localhost/
```

## `Cerebro` command-line client

```bash
# get cerebro binary for support tasks
curl https://github.com/esteinig/cerebro/releases/download/latest/cerebro-latest-x86_64-unknown-linux-musl.tar.gz -o - | tar xf && mv cerebro-latest-x86_64-unknown-linux-musl cerebro

# assume `cerebro` on $PATH 
cerebro --help
```

The `cerebro-utils` client is a supplementary Python package responsible for most of the plotting and data-wrangling applications.

```bash
pip install cerebro-utils
```

The following sections outline how the client can be used in a manual workflow to deploy the stack, parse and process pipeline outputs, upload data via the `cerebro api` subcommand and work with the `cerebro api` and `cerebro-utils` clients to interrogate taxon profiles,

#### Docker stack deployment

```bash
# localhost http proxy stack config by user
cerebro stack deploy \
    --interactive \
    --config local \  # or stack_local.toml without --interactive
    --docker-prefix stack_local \
    --outdir stack_local \
    --http  # traefik rev proxy for http://{api,app}.cerebro.localhost/

# integrated traefik rev proxy network deployed
cd stack_local && docker-compose up -d

# go to app landing page in browser on http://app.cerebro.localhost/
```

#### Pipeline processing

```bash
# sample sheet for production run from fastq/
cerebro pipeline sample-sheet 
    --input fastq/ \
    --output sample_sheet.csv \
    --glob "*_{R1_001,R2_001}.fastq.gz" \
    --run-id MGP-20230420 \
    --run-date 2023-10-07 \
    --sample-group vidrl-prod \
    --sample-type csf \
    --symlinks

# nextflow run -r latest esteinig/cerebro -profile mamba,large \
#   --db cipher_db/ --production --sample_sheet sample_sheet.csv \
#   --outdir $WF_OUTDIR ...

# transform pipeline outputs to json models with pipeline taxonomy
cerebro pipeline process -i $WF_OUTDIR/results/*/ -o samples/ -t cipher_db/

# quality control summary csv from sample models
cerebro pipeline quality -i samples/*.json -o qc.tsv --header
```

#### API interaction

When using the `cerebro api` command-line interfaces, two environment variables are considered for the API base URL (`CEREBRO_API_URL` ) and auhthentication token (`CEREBRO_API_TOKEN`). Access token expiration is set during stack deployment (default is two hours). 

When deploying locally the initial stack admin login email and password are those set in the `cerebro stack deploy` config specification fields (`cerebro_admin_email` and `cerebro_admin_password`) the main stack administration credentials.

```bash
# assume permission for data manipulation (Role::Data)
export CEREBRO_API_URL="http://api.cerebro.localhost"

# api ok
cerebro api status

export CEREBRO_API_TOKEN=$(cerebro api login -e $cerebro_admin_email -p $cerebro_admin_passowrd)

# 2023-10-29T00:20:46Z [INFO] - Login successful. Welcome back, $USER!

# api routes ok
cerebro api ping

# create a new team with default database
cerebro api team create \
    --team-name "vidrl" \
    --team-description "reference laboratory in victoria, australia"

# upload results from production workflow run
# to the default team data collection 

cerebro api upload \
    --input samples/*.json \
    --sample-sheet $WF_OUTDIR/sample_sheet.csv \
    --pipeline-config $WF_OUTDIR/config.json \ 
    --team-name "vidrl" \
    --project-name "default" \
    --output models/

# get modified default classifier evidence filter json
cerebro api utils taxa-filter-config \
    --alignment_min_ref_length 10000 \
    --kmer_min_reads 10 \
    --assembly_min_contig_length 150 \
    --output "test.filter.json"

# access all taxa per library with filter json
cerebro api taxa 
    --team-name "vidrl" \
    --project-name "default" \
    --output "taxa.filtered.csv" \
    --run-ids MGP-20230420 \
    --filter-config "test.filter.json"
```


#### Clinical report templating

When generating clinical template report files with LaTeX it is most effective to use the configuration `.toml` template in `templates/report/report.toml`. 

The report configuration along with the associated logo file and the taxonomic classification evidence from a selected candidate pathogen can be completed using a request to the API (with fields on various report fields in the template to be completed) or using a locally completed `report.toml` which can be separated into different base template inputs and patient head information inputs in separate `toml` config files. An example of this can be found [in the documentation]().

When a `cerebro` binary built with the `pdf` feature is used as reporting tool, the templated LaTeX output can be converted to PDF using an integrated `Tectonic` engine conversion.

```
# create the templated latex report from a report toml config
cerebro report --config report.toml --output report.tex 

# create the templated latex report from a report toml config 
# and use tectonic engine to render as pdf
cerebro report --config report.toml --output report.pdf --pdf
```

## Dependencies

`Cerebro` is built with many ingenious software libraries and scientific engineering dependencies that can be outputted in structured `toml` and citation `bibtex` format using `cerebro cite --outdir plz_cite/`. Please make sure to cite the range of tools used in your application of `Cerebro` to scientific or other academic metagenomic publications. More on these dependencies and citation formats can be found [in the documentation]().
=======
# cerebro
>>>>>>> dd4f4e3b
<|MERGE_RESOLUTION|>--- conflicted
+++ resolved
@@ -1,4 +1,3 @@
-<<<<<<< HEAD
 # Cerebro
 
 Central nervous system specific metagenomic diagnostics workflow for protocols at the Victorian Infectious Diseases Reference Laboratory (VIDRL) and the CNS Meta-GP group (see below) at the Peter Doherty Institute. 
@@ -281,7 +280,4 @@
 
 ## Dependencies
 
-`Cerebro` is built with many ingenious software libraries and scientific engineering dependencies that can be outputted in structured `toml` and citation `bibtex` format using `cerebro cite --outdir plz_cite/`. Please make sure to cite the range of tools used in your application of `Cerebro` to scientific or other academic metagenomic publications. More on these dependencies and citation formats can be found [in the documentation]().
-=======
-# cerebro
->>>>>>> dd4f4e3b
+`Cerebro` is built with many ingenious software libraries and scientific engineering dependencies that can be outputted in structured `toml` and citation `bibtex` format using `cerebro cite --outdir plz_cite/`. Please make sure to cite the range of tools used in your application of `Cerebro` to scientific or other academic metagenomic publications. More on these dependencies and citation formats can be found [in the documentation]().